import dataclasses
import datetime
import logging
import os
import sys
from pathlib import Path
from typing import Any, Dict, List, Optional

import simple_parsing

from ultravox.data import datasets
from ultravox.model import ultravox_config
from ultravox.utils import device_helpers
from ultravox.utils import string_helpers


@dataclasses.dataclass
class TrainConfig:
    """Configuration class for training settings."""

    text_model: Optional[str] = None
    """Language model to use; could be a huggingface model id, wandb path, or local path."""

    audio_model: Optional[str] = None
    """Audio encoder model to use; could be a huggingface model id, wandb path, or local path."""

    adapter_config: Optional[Dict[str, Any]] = None
    """Optional configuration dictionary for the adapter. If None, default settings will be used."""

    train_dataset_configs: List[datasets.DatasetConfig] = dataclasses.field(
        default_factory=list
    )
    """
    List of training dataset configurations.
    Initially parsed as dictionaries (due to limitations of simple_parsing), then converted to DatasetConfig objects in __post_init__.
    """

    val_dataset_configs: List[datasets.DatasetConfig] = dataclasses.field(
        default_factory=list
    )
    """
    List of validation dataset configurations.
    Initially parsed as dictionaries (due to limitations of simple_parsing), then converted to DatasetConfig objects in __post_init__.
    """

    eval_dataset_configs: List[datasets.DatasetConfig] = dataclasses.field(
        default_factory=list
    )
    """
    List of evaluation dataset configurations.
    Initially parsed as dictionaries (due to limitations of simple_parsing), then converted to DatasetConfig objects in __post_init__.
    """

    train_dataset_args: datasets.VoiceDatasetArgs = dataclasses.field(
        default_factory=datasets.VoiceDatasetArgs
    )
    """Global arguments for the training dataset."""

    val_dataset_args: datasets.VoiceDatasetArgs = dataclasses.field(
        default_factory=datasets.VoiceDatasetArgs
    )
    """Global arguments for the validation dataset."""

    eval_dataset_args: datasets.VoiceDatasetArgs = dataclasses.field(
        default_factory=datasets.VoiceDatasetArgs
    )
    """Global Arguments for the evaluation dataset."""

    do_train: bool = True
    """Whether to perform training."""

    do_eval: bool = True
    """Whether to perform evaluation."""

    stop_strategy: datasets.StopStrategy = datasets.StopStrategy.LAST_EXHAUSTED
    """
    The stop strategy for InterleaveDataset when combining multiple datasets for training, 
    choose from last_exhausted (default), first_exhausted, or never_stop (rely on max_steps or num_epochs to stop, and should be used as the default.
    """

    num_workers: int = device_helpers.get_world_size()
    """Number of data loader workers."""

    train_on_inputs: bool = False
    """Whether to train on inputs."""

    verbose: bool = False
    """Whether to enable verbose output."""

    device: str = device_helpers.default_device()
    """Device to use for training (e.g., 'cuda', 'cpu', 'mps')."""

    data_type: str = device_helpers.default_dtype_str()
    """Data type to use for training (e.g., 'bfloat16', 'float16', 'float32')."""

<<<<<<< HEAD
=======
    device: str = "cuda"
    data_type: str = "bfloat16"
    # Whether to use FSDP (Fully Sharded Data Parallelism) for training
    # needed for large model training (e.g. 70B+)
    use_fsdp: bool = False
    # Path to load the model from. Can be local path, HF hub model_id, or W&B artifact
>>>>>>> be8ee6bc
    model_load_dir: Optional[str] = None
    """
    Path to load pretrained ultravox model from. Can be local path, HF hub model_id, or W&B artifact.
    """

    text_model_lora_config: Optional[ultravox_config.LoraConfigSimplified] = None
    """LoRA configuration for the text model."""

    audio_model_lora_config: Optional[ultravox_config.LoraConfigSimplified] = None
    """LoRA configuration for the audio model."""

    disable_layerdrop: bool = False
    """Whether to disable layerdrop."""

    exp_name: Optional[str] = None
    """The experiment name."""

    output_dir: Optional[Path] = None
    """Directory to save output files."""

    logs_dir: Optional[Path] = None
    """Directory to save log files."""

    optimizer: str = "adamw_torch"
    """Optimizer to use for training."""

    num_epochs: int = 1
    """Number of training epochs, only used when max_steps is 0."""

    max_steps: int = 0
<<<<<<< HEAD
    """Maximum number of training steps, if 0, use num_epochs."""

    val_steps: Optional[int] = None
    """Number of steps between validations."""

=======
    # Run an evaluation every X steps. If smaller than 1, will be interpreted as ratio of total training steps.
    val_steps: Optional[float] = None
    # Save checkpoint every X steps. If smaller than 1, will be interpreted as ratio of total training steps.
>>>>>>> be8ee6bc
    save_steps: float = 0
    """Number of steps between model saves."""

    logging_steps: int = 1
    """Number of steps between logging."""

    grad_accum_steps: int = 1
    """Number of gradient accumulation steps."""

    val_accum_steps: int = 1
    """Number of validation accumulation steps."""

    lr: float = 1e-5
    """Learning rate."""

    lr_scheduler: str = "cosine"
    """Learning rate scheduler type."""

    lr_warmup_steps: int = 0
    """Number of learning rate warmup steps."""

    weight_decay: float = 0.0
    """Weight decay for optimizer."""

    seed: int = 42
    """Random seed for reproducibility."""

    report_logs_to: List[str] = simple_parsing.list_field("tensorboard")
    """Experiment logging destinations: tensorboard, wandb, etc."""

    run_tags: List[str] = simple_parsing.list_field()
    """A list of tags for filtering runs. Only used for wandb."""

    loss_config: ultravox_config.LossConfig = dataclasses.field(
        default_factory=ultravox_config.LossConfig
    )
    """Configuration for the loss function."""

    def __post_init__(self):
        self.train_dataset_configs = [
            datasets.DatasetConfig(**data_dict)
            for data_dict in self.train_dataset_configs
        ]
        self.val_dataset_configs = [
            datasets.DatasetConfig(**data_dict)
            for data_dict in self.val_dataset_configs
        ]
        self.eval_dataset_configs = [
            datasets.DatasetConfig(**data_dict)
            for data_dict in self.eval_dataset_configs
        ]

        assert self.data_type in ["bfloat16", "float16", "float32"]
        assert self.device in ["cuda", "cpu", "mps"]
        if self.device != "cuda":
            if self.data_type == "bfloat16":
                self.data_type = "float32"
            if self.optimizer == "adamw_bnb_8bit":
                logging.warning(
                    "Using CPU with adamw_bnb_8bit is not supported. Switching to adamw_torch"
                )
                self.optimizer = "adamw_torch"

        if self.exp_name is None:
            self.exp_name = datetime.datetime.now().strftime("exp--%Y-%m-%d--%H-%M-%S")
        sanitized_exp_name = string_helpers.sanitize_name(self.exp_name)
        if sanitized_exp_name != self.exp_name:
            logging.warning(
                f"Experiment name {self.exp_name} has been sanitized to {sanitized_exp_name} for use as a valid file/directory/module name."
            )
            self.exp_name = sanitized_exp_name

        if self.output_dir is None:
            self.output_dir = Path("runs") / self.exp_name

<<<<<<< HEAD
=======
        # HF Pipeline gets tripped up if the path has a "." in it
        self.output_dir = Path(str(self.output_dir).replace(".", "--"))

>>>>>>> be8ee6bc
        if self.logs_dir is None:
            self.logs_dir = self.output_dir / "logs"

        if (
            self.audio_model_lora_config is not None
            and self.audio_model_lora_config.r > 0
            and os.environ.get("WORLD_SIZE", None) is not None
            and self.disable_layerdrop is False
        ):
            logging.warning(
                "LayerDrop cannot be used in DDP when encoder is not frozen. Disabling LayerDrop."
            )
            self.disable_layerdrop = True

        if self.use_fsdp and self.save_steps:
            logging.warning(
                "FSDP is enabled: Saving checkpoints is going to be extremely slow and results in a full save."
                " Consider setting save_steps=0."
            )

        if self.use_fsdp and self.do_eval:
            logging.warning(
                "FSDP is enabled: Evaluation is not supported with FSDP. Disabling evaluation."
            )
            self.do_eval = False


def get_train_args(override_sys_args: Optional[List[str]] = None) -> TrainConfig:
    """
    Parse the command line arguments and return a TrainConfig object.

    Args:
        override_sys_args: The command line arguments. If None, sys.argv[1:] is used.
            This is mainly useful for testing.
    """
    args = override_sys_args or sys.argv[1:]

    return simple_parsing.parse(
        config_class=TrainConfig,
        config_path=os.path.join(os.path.dirname(__file__), "configs/meta_config.yaml"),
        add_config_path_arg=True,
        args=[string_helpers.fix_hyphens(arg) for arg in args],
    )<|MERGE_RESOLUTION|>--- conflicted
+++ resolved
@@ -93,15 +93,9 @@
     data_type: str = device_helpers.default_dtype_str()
     """Data type to use for training (e.g., 'bfloat16', 'float16', 'float32')."""
 
-<<<<<<< HEAD
-=======
-    device: str = "cuda"
-    data_type: str = "bfloat16"
-    # Whether to use FSDP (Fully Sharded Data Parallelism) for training
-    # needed for large model training (e.g. 70B+)
     use_fsdp: bool = False
-    # Path to load the model from. Can be local path, HF hub model_id, or W&B artifact
->>>>>>> be8ee6bc
+    """Whether to use FSDP for distributed training."""
+
     model_load_dir: Optional[str] = None
     """
     Path to load pretrained ultravox model from. Can be local path, HF hub model_id, or W&B artifact.
@@ -132,17 +126,11 @@
     """Number of training epochs, only used when max_steps is 0."""
 
     max_steps: int = 0
-<<<<<<< HEAD
     """Maximum number of training steps, if 0, use num_epochs."""
 
     val_steps: Optional[int] = None
     """Number of steps between validations."""
 
-=======
-    # Run an evaluation every X steps. If smaller than 1, will be interpreted as ratio of total training steps.
-    val_steps: Optional[float] = None
-    # Save checkpoint every X steps. If smaller than 1, will be interpreted as ratio of total training steps.
->>>>>>> be8ee6bc
     save_steps: float = 0
     """Number of steps between model saves."""
 
@@ -218,12 +206,6 @@
         if self.output_dir is None:
             self.output_dir = Path("runs") / self.exp_name
 
-<<<<<<< HEAD
-=======
-        # HF Pipeline gets tripped up if the path has a "." in it
-        self.output_dir = Path(str(self.output_dir).replace(".", "--"))
-
->>>>>>> be8ee6bc
         if self.logs_dir is None:
             self.logs_dir = self.output_dir / "logs"
 
